--- conflicted
+++ resolved
@@ -1,15 +1,8 @@
 {
-<<<<<<< HEAD
-  "displayName": "PDF to Images-fgw",
-  "name": "pdf_to_images-app-fgw",
-  "scope": "project",
-  "version": "0.0.31",
-=======
   "displayName": "PDF to Images",
   "name": "pdf_to_image",
   "scope": "public",
   "version": "0.0.32",
->>>>>>> 9c19133f
   "description": "An application for converting PDF to Image items",
   "attributes": {
     "Category": "Application",
@@ -20,14 +13,11 @@
       "Text"
     ]
   },
-<<<<<<< HEAD
-=======
   "codebase": {
     "type": "git",
     "gitUrl": "https://github.com/dataloop-ai-apps/document-preprocessing.git",
     "gitTag": "0.0.32"
   },
->>>>>>> 9c19133f
   "components": {
     "pipelineNodes": [
       {
